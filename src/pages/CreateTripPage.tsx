import React, { useState, useEffect } from 'react';
import { Link, useNavigate } from 'react-router-dom';
import { ArrowLeft, Truck, Loader2, Calendar, MapPin, User, AlertTriangle } from 'lucide-react';
import { Card } from '../components/ui/Card';
import { useCreateTrip } from '../hooks/useTrips';
import { useTrucks } from '../hooks/useTrucks';
import { useWarehouseOptions } from '../hooks/useWarehouses';
import { useDrivers } from '../hooks/useUsers';
<<<<<<< HEAD
import { trpc } from '../lib/trpc-client';
import toast from 'react-hot-toast';
=======
import { SearchableTruckSelector } from '../components/trucks/SearchableTruckSelector';
import { SearchableWarehouseSelector } from '../components/warehouses/SearchableWarehouseSelector';
import { SearchableDriverSelector } from '../components/trucks/SearchableDriverSelector';
>>>>>>> 32ab0ae9

export const CreateTripPage: React.FC = () => {
  const navigate = useNavigate();
  const createTrip = useCreateTrip();
  const { data: trucksData, isLoading: trucksLoading } = useTrucks();
  const { data: warehouses, isLoading: warehousesLoading } = useWarehouseOptions();
  const { data: driversData, isLoading: driversLoading } = useDrivers({ active: true });
  const utils = trpc.useContext();
  
  const [error, setError] = useState<string | null>(null);
  const [duplicateWarning, setDuplicateWarning] = useState<string | null>(null);
  const [formData, setFormData] = useState({
    truck_id: '',
    route_date: '',
    warehouse_id: '',
    driver_id: '',
    planned_start_time: '',
    planned_end_time: '',
    trip_notes: ''
  });

  const loading = createTrip.isLoading;
  const trucks = trucksData?.trucks || [];
  const drivers = driversData?.drivers || [];

  // Query to check for existing trips with same truck and driver on same date
  const { data: existingTrips, refetch: refetchExistingTrips } = trpc.trips.list.useQuery({
    truck_id: formData.truck_id,
    date_from: formData.route_date,
    date_to: formData.route_date,
    limit: 100
  }, {
    enabled: Boolean(formData.truck_id && formData.route_date),
    refetchOnWindowFocus: false
  });

  // Check for duplicate trips when form data changes
  useEffect(() => {
    if (formData.truck_id && formData.route_date && existingTrips?.trips) {
      const duplicates = existingTrips.trips.filter(trip => {
        // Check if truck matches
        if (trip.truck_id !== formData.truck_id) return false;
        
        // Check if date matches
        if (trip.route_date !== formData.route_date) return false;
        
        // Check if driver matches (including null cases)
        if (formData.driver_id) {
          return trip.driver_id === formData.driver_id;
        } else {
          return !trip.driver_id; // No driver assigned
        }
      });

      if (duplicates.length > 0) {
        const duplicate = duplicates[0];
        const driverInfo = formData.driver_id ? 'the selected driver' : 'no driver assigned';
        setDuplicateWarning(
          `⚠️ A trip already exists for this truck with ${driverInfo} on ${formData.route_date}. Trip ID: ${duplicate.id.slice(-8)}, Status: ${duplicate.route_status}`
        );
      } else {
        setDuplicateWarning(null);
      }
    } else {
      setDuplicateWarning(null);
    }
  }, [formData.truck_id, formData.route_date, formData.driver_id, existingTrips?.trips]);

  const handleSubmit = async (e: React.FormEvent) => {
    e.preventDefault();
    if (loading) return;
    setError(null);

    try {
      // Validate required fields
      if (!formData.truck_id) {
        throw new Error('Please select a truck');
      }
      if (!formData.route_date) {
        throw new Error('Please select a route date');
      }
      if (!formData.warehouse_id) {
        throw new Error('Please select a warehouse');
      }

      // FRONTEND VALIDATION: Check for duplicate trips before submission
      if (duplicateWarning) {
        throw new Error('Cannot create trip: ' + duplicateWarning.replace('⚠️ ', ''));
      }

      const data = {
        truck_id: formData.truck_id,
        route_date: formData.route_date,
        warehouse_id: formData.warehouse_id,
        driver_id: formData.driver_id || undefined,
        planned_start_time: formData.planned_start_time || undefined,
        planned_end_time: formData.planned_end_time || undefined,
        trip_notes: formData.trip_notes || undefined,
      };

      const result = await createTrip.mutateAsync(data);
      
      // Optimistically update the trips list to show the new trip at the beginning
      utils.trips.list.setData(undefined, (oldData) => {
        if (!oldData) return oldData;
        
        // Create the new trip object with the response data
        const newTrip = {
          id: result.id,
          truck_id: result.truck_id,
          route_date: result.route_date,
          route_status: result.route_status || 'planned',
          warehouse_id: result.warehouse_id,
          driver_id: result.driver_id,
          created_at: result.created_at,
          updated_at: result.updated_at,
          trip_number: result.trip_number,
          // Add truck and warehouse details for display
          truck: trucks.find(t => t.id === result.truck_id),
          warehouse: warehouses?.find(w => w.id === result.warehouse_id),
          driver: drivers.find(d => d.id === result.driver_id),
          // Add empty arrays for related data
          truck_allocations: [],
          trip_orders: [],
          loading_progress: null,
          capacity_info: null,
          timeline: []
        };
        
        return {
          ...oldData,
          trips: [newTrip, ...oldData.trips],
          totalCount: oldData.totalCount + 1
        };
      });
      
      // Show success message
      toast.success('Trip created successfully!');
      
      // Navigate back to trips list with the new trip ID in state
      navigate('/trips', { state: { newTripId: result.id } });
    } catch (err: any) {
      console.error('Form submission error:', err);
      setError(err.message || 'Failed to create trip');
    }
  };

  if (trucksLoading || warehousesLoading || driversLoading) {
    return (
      <div className="space-y-6">
        <div className="flex items-center justify-between">
          <div className="flex items-center gap-4">
            <Link
              to="/trips"
              className="inline-flex items-center gap-2 text-gray-600 hover:text-gray-900"
            >
              <ArrowLeft className="h-4 w-4" />
              Back to Trips
            </Link>
            <h1 className="text-2xl font-bold text-gray-900">Create New Trip</h1>
          </div>
        </div>

        <Card className="p-6">
          <div className="flex flex-col items-center justify-center py-12 text-center">
            <Loader2 className="h-8 w-8 text-gray-400 animate-spin mb-4" />
            <p className="text-gray-500">Loading form data...</p>
          </div>
        </Card>
      </div>
    );
  }

  return (
    <div className="space-y-6">
      <div className="flex items-center justify-between">
        <div className="flex items-center gap-4">
          <Link
            to="/trips"
            className="inline-flex items-center gap-2 text-gray-600 hover:text-gray-900"
          >
            <ArrowLeft className="h-4 w-4" />
            Back to Trips
          </Link>
          <h1 className="text-2xl font-bold text-gray-900">Create New Trip</h1>
        </div>
      </div>

      <form onSubmit={handleSubmit} className="space-y-6">
        {error && (
          <div className="rounded-md bg-red-50 p-4">
            <div className="flex">
              <div className="ml-3">
                <h3 className="text-sm font-medium text-red-800">{error}</h3>
              </div>
            </div>
          </div>
        )}

        {duplicateWarning && !error && (
          <div className="rounded-md bg-yellow-50 p-4">
            <div className="flex">
              <div className="flex-shrink-0">
                <AlertTriangle className="h-5 w-5 text-yellow-400" />
              </div>
              <div className="ml-3">
                <h3 className="text-sm font-medium text-yellow-800">Duplicate Trip Warning</h3>
                <div className="mt-2 text-sm text-yellow-700">
                  <p>{duplicateWarning}</p>
                </div>
              </div>
            </div>
          </div>
        )}

        <Card className="overflow-hidden">
          <div className="px-6 py-5 border-b border-gray-200">
            <div className="flex items-center">
              <Truck className="h-6 w-6 text-gray-400" />
              <h3 className="ml-2 text-lg font-medium text-gray-900">Trip Details</h3>
            </div>
          </div>

          <div className="px-6 py-5 space-y-6">
            {/* Truck Selection */}
            <div>
              <label htmlFor="truck_id" className="block text-sm font-medium text-gray-700">
                <div className="flex items-center gap-2">
                  <Truck className="h-4 w-4" />
                  Truck
                </div>
              </label>
              <SearchableTruckSelector
                value={formData.truck_id}
                onChange={(truckId) => setFormData({ ...formData, truck_id: truckId })}
                placeholder="Select a truck..."
                required
              />
            </div>

            {/* Route Date */}
            <div>
              <label htmlFor="route_date" className="block text-sm font-medium text-gray-700">
                <div className="flex items-center gap-2">
                  <Calendar className="h-4 w-4" />
                  Route Date
                </div>
              </label>
              <input
                type="date"
                id="route_date"
                value={formData.route_date}
                onChange={(e) => setFormData({ ...formData, route_date: e.target.value })}
                className="mt-1 block w-full border border-gray-300 rounded-md shadow-sm py-2 px-3 focus:outline-none focus:ring-blue-500 focus:border-blue-500 sm:text-sm"
                required
              />
            </div>

            {/* Warehouse Selection */}
            <div>
              <label htmlFor="warehouse_id" className="block text-sm font-medium text-gray-700">
                <div className="flex items-center gap-2">
                  <MapPin className="h-4 w-4" />
                  Warehouse
                </div>
              </label>
              <SearchableWarehouseSelector
                value={formData.warehouse_id}
                onChange={(warehouseId) => setFormData({ ...formData, warehouse_id: warehouseId })}
                placeholder="Select a warehouse..."
                required
              />
            </div>

            {/* Driver Selection - Uses admin_users.id for database foreign key */}
            <div>
              <label htmlFor="driver_id" className="block text-sm font-medium text-gray-700">
                <div className="flex items-center gap-2">
                  <User className="h-4 w-4" />
                  Driver
                </div>
              </label>
              <SearchableDriverSelector
                drivers={drivers.filter((driver) => driver.role === 'driver')}
                value={formData.driver_id}
                onChange={(driverId) => setFormData({ ...formData, driver_id: driverId })}
                placeholder="Select a driver..."
                loading={driversLoading}
              />
            </div>

            {/* Time Schedule */}
            <div>
              <label className="block text-sm font-medium text-gray-700 mb-2">
                Time Schedule
              </label>
              <div className="grid grid-cols-2 gap-4">
                <div>
                  <label htmlFor="planned_start_time" className="block text-sm font-medium text-gray-600">
                    Planned Start Time
                  </label>
                  <input
                    type="time"
                    id="planned_start_time"
                    value={formData.planned_start_time}
                    onChange={(e) => setFormData({ ...formData, planned_start_time: e.target.value })}
                    className="mt-1 block w-full border border-gray-300 rounded-md shadow-sm py-2 px-3 focus:outline-none focus:ring-blue-500 focus:border-blue-500 sm:text-sm"
                  />
                </div>
                <div>
                  <label htmlFor="planned_end_time" className="block text-sm font-medium text-gray-600">
                    Planned End Time
                  </label>
                  <input
                    type="time"
                    id="planned_end_time"
                    value={formData.planned_end_time}
                    onChange={(e) => setFormData({ ...formData, planned_end_time: e.target.value })}
                    className="mt-1 block w-full border border-gray-300 rounded-md shadow-sm py-2 px-3 focus:outline-none focus:ring-blue-500 focus:border-blue-500 sm:text-sm"
                  />
                </div>
              </div>
            </div>

            {/* Trip Notes */}
            <div>
              <label htmlFor="trip_notes" className="block text-sm font-medium text-gray-700">
                Trip Notes
              </label>
              <textarea
                id="trip_notes"
                value={formData.trip_notes}
                onChange={(e) => setFormData({ ...formData, trip_notes: e.target.value })}
                rows={3}
                className="mt-1 block w-full border border-gray-300 rounded-md shadow-sm py-2 px-3 focus:outline-none focus:ring-blue-500 focus:border-blue-500 sm:text-sm resize-none"
                placeholder="Add any notes about this trip..."
              />
            </div>
          </div>

          <div className="px-6 py-4 bg-gray-50 border-t border-gray-200">
            <div className="flex justify-end space-x-3">
              <button
                type="button"
                onClick={() => navigate('/trips')}
                className="inline-flex justify-center py-2 px-4 border border-gray-300 shadow-sm text-sm font-medium rounded-md text-gray-700 bg-white hover:bg-gray-50 focus:outline-none focus:ring-2 focus:ring-offset-2 focus:ring-blue-500"
              >
                Cancel
              </button>
              <button
                type="submit"
                disabled={loading || !!duplicateWarning}
                className="inline-flex justify-center py-2 px-4 border border-transparent shadow-sm text-sm font-medium rounded-md text-white bg-blue-600 hover:bg-blue-700 focus:outline-none focus:ring-2 focus:ring-offset-2 focus:ring-blue-500 disabled:opacity-50"
              >
                {loading ? (
                  <div className="flex items-center">
                    <Loader2 className="animate-spin -ml-1 mr-2 h-4 w-4" />
                    Creating Trip...
                  </div>
                ) : (
                  'Create Trip'
                )}
              </button>
            </div>
          </div>
        </Card>
      </form>
    </div>
  );
};<|MERGE_RESOLUTION|>--- conflicted
+++ resolved
@@ -6,14 +6,11 @@
 import { useTrucks } from '../hooks/useTrucks';
 import { useWarehouseOptions } from '../hooks/useWarehouses';
 import { useDrivers } from '../hooks/useUsers';
-<<<<<<< HEAD
 import { trpc } from '../lib/trpc-client';
 import toast from 'react-hot-toast';
-=======
 import { SearchableTruckSelector } from '../components/trucks/SearchableTruckSelector';
 import { SearchableWarehouseSelector } from '../components/warehouses/SearchableWarehouseSelector';
 import { SearchableDriverSelector } from '../components/trucks/SearchableDriverSelector';
->>>>>>> 32ab0ae9
 
 export const CreateTripPage: React.FC = () => {
   const navigate = useNavigate();
@@ -39,41 +36,63 @@
   const trucks = trucksData?.trucks || [];
   const drivers = driversData?.drivers || [];
 
-  // Query to check for existing trips with same truck and driver on same date
+  // Query to check for existing trips on the same date (for conflict validation)
   const { data: existingTrips, refetch: refetchExistingTrips } = trpc.trips.list.useQuery({
-    truck_id: formData.truck_id,
     date_from: formData.route_date,
     date_to: formData.route_date,
     limit: 100
   }, {
-    enabled: Boolean(formData.truck_id && formData.route_date),
+    enabled: Boolean(formData.route_date),
     refetchOnWindowFocus: false
   });
 
   // Check for duplicate trips when form data changes
   useEffect(() => {
-    if (formData.truck_id && formData.route_date && existingTrips?.trips) {
-      const duplicates = existingTrips.trips.filter(trip => {
-        // Check if truck matches
-        if (trip.truck_id !== formData.truck_id) return false;
+    if (formData.route_date && existingTrips?.trips) {
+      const conflicts: string[] = [];
+      
+      // Check for truck conflicts (same truck on same date, regardless of driver)
+      if (formData.truck_id) {
+        const truckConflicts = existingTrips.trips.filter((trip: any) => 
+          trip.truck_id === formData.truck_id && 
+          trip.route_date === formData.route_date
+        );
         
-        // Check if date matches
-        if (trip.route_date !== formData.route_date) return false;
+        if (truckConflicts.length > 0) {
+          const conflict = truckConflicts[0];
+          conflicts.push(`Truck is already assigned to another trip on ${formData.route_date} (Trip ID: ${conflict.id.slice(-8)})`);
+        }
+      }
+      
+      // Check for driver conflicts (same driver on same date, regardless of truck)
+      if (formData.driver_id) {
+        const driverConflicts = existingTrips.trips.filter((trip: any) => 
+          trip.driver_id === formData.driver_id && 
+          trip.route_date === formData.route_date
+        );
         
-        // Check if driver matches (including null cases)
-        if (formData.driver_id) {
-          return trip.driver_id === formData.driver_id;
-        } else {
-          return !trip.driver_id; // No driver assigned
+        if (driverConflicts.length > 0) {
+          const conflict = driverConflicts[0];
+          conflicts.push(`Driver is already assigned to another trip on ${formData.route_date} (Trip ID: ${conflict.id.slice(-8)})`);
         }
-      });
-
-      if (duplicates.length > 0) {
-        const duplicate = duplicates[0];
-        const driverInfo = formData.driver_id ? 'the selected driver' : 'no driver assigned';
-        setDuplicateWarning(
-          `⚠️ A trip already exists for this truck with ${driverInfo} on ${formData.route_date}. Trip ID: ${duplicate.id.slice(-8)}, Status: ${duplicate.route_status}`
+      }
+      
+      // Check for exact duplicate (same truck AND same driver on same date)
+      if (formData.truck_id && formData.driver_id) {
+        const exactDuplicates = existingTrips.trips.filter((trip: any) => 
+          trip.truck_id === formData.truck_id && 
+          trip.driver_id === formData.driver_id && 
+          trip.route_date === formData.route_date
         );
+        
+        if (exactDuplicates.length > 0) {
+          const duplicate = exactDuplicates[0];
+          conflicts.push(`Exact duplicate: Same truck and driver already assigned on ${formData.route_date} (Trip ID: ${duplicate.id.slice(-8)})`);
+        }
+      }
+
+      if (conflicts.length > 0) {
+        setDuplicateWarning(`⚠️ ${conflicts.join('. ')}`);
       } else {
         setDuplicateWarning(null);
       }
@@ -117,7 +136,7 @@
       const result = await createTrip.mutateAsync(data);
       
       // Optimistically update the trips list to show the new trip at the beginning
-      utils.trips.list.setData(undefined, (oldData) => {
+      utils.trips.list.setData(undefined, (oldData: any) => {
         if (!oldData) return oldData;
         
         // Create the new trip object with the response data
@@ -132,9 +151,9 @@
           updated_at: result.updated_at,
           trip_number: result.trip_number,
           // Add truck and warehouse details for display
-          truck: trucks.find(t => t.id === result.truck_id),
-          warehouse: warehouses?.find(w => w.id === result.warehouse_id),
-          driver: drivers.find(d => d.id === result.driver_id),
+          truck: trucks.find((t: any) => t.id === result.truck_id),
+          warehouse: warehouses?.find((w: any) => w.id === result.warehouse_id),
+          driver: drivers.find((d: any) => d.id === result.driver_id),
           // Add empty arrays for related data
           truck_allocations: [],
           trip_orders: [],
