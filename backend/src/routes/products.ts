--- conflicted
+++ resolved
@@ -64,11 +64,9 @@
   status: ProductStatusEnum.optional(),
   barcode_uid: z.string().optional(),
   requires_tag: z.boolean().optional(),
-<<<<<<< HEAD
+
   variant: VariantEnum.optional(),
-=======
-  variant: VarinatEnum.optional(),
->>>>>>> e5d785cd
+
   variant_type: VariantTypeEnum.optional(),
   parent_product_id: z.string().uuid().optional(),
   variant_name: z.string().optional(),
