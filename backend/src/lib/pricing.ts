import { SupabaseClient } from '@supabase/supabase-js';
import { TRPCError } from '@trpc/server';
import { logger } from './logger';

export interface PriceListStatus {
  status: 'active' | 'future' | 'expired';
  label: string;
  color: string;
}

export interface PriceCalculationResult {
  unitPrice: number;
  surchargePercent: number;
  finalPrice: number;
  priceListId: string;
  priceListName: string;
  // Tax-related fields
  priceExcludingTax?: number;
  taxAmount?: number;
  priceIncludingTax?: number;
  taxRate?: number;
  taxCategory?: string;
}

export interface OrderTotals {
  subtotal: number;
  taxAmount: number;
  grandTotal: number;
}

export interface WeightBasedPriceCalculation {
  netGasWeight_kg: number;
  gasPricePerKg: number;
  gasCharge: number;
  depositAmount: number;
  subtotal: number;
  taxAmount: number;
  totalPrice: number;
  pricingMethod: 'per_kg' | 'per_unit' | 'flat_rate' | 'tiered' | 'copy_from_list' | 'markup';
}

export interface CylinderDepositRate {
  capacity_l: number;
  deposit_amount: number;
  currency_code: string;
  effective_date: string;
}

export class PricingService {
  constructor(
    private supabase: SupabaseClient,
    private logger: any
  ) {}

  /**
   * Calculate final price with surcharge
   */
  calculateFinalPrice(unitPrice: number, surchargePercent?: number): number {
    if (!surchargePercent) return unitPrice;
    return unitPrice * (1 + surchargePercent / 100);
  }

  /**
   * Enhanced calculate final price supporting different pricing methods
   */
  async calculateFinalPriceWithMethod(
    productId: string,
    quantity: number,
    pricingMethod: 'per_unit' | 'per_kg' | 'flat_rate' | 'tiered' | 'copy_from_list' | 'markup',
    unitPrice: number,
    surchargePercent?: number,
    customerId?: string,
    date?: string
  ): Promise<number> {
    switch (pricingMethod) {
      case 'per_unit':
        return this.calculateFinalPrice(unitPrice, surchargePercent) * quantity;
      
      case 'per_kg':
        const weightBasedPrice = await this.getWeightBasedPrice(productId, quantity, customerId, date);
        return weightBasedPrice?.totalPrice || 0;
      
      case 'flat_rate':
        // Flat rate applies the same price regardless of quantity
        return this.calculateFinalPrice(unitPrice, surchargePercent);
      
      case 'tiered':
        // Tiered pricing - apply bulk discounts based on quantity
        return this.applyTieredPricing(unitPrice, quantity, surchargePercent);
      
      case 'copy_from_list':
        // Copy from list - this should be handled in the route logic
        return this.calculateFinalPrice(unitPrice, surchargePercent) * quantity;
      
      case 'markup':
        // Markup pricing - this should be handled in the route logic
        return this.calculateFinalPrice(unitPrice, surchargePercent) * quantity;
      
      default:
        return this.calculateFinalPrice(unitPrice, surchargePercent) * quantity;
    }
  }

  /**
   * Apply tiered pricing based on quantity
   */
  applyTieredPricing(unitPrice: number, quantity: number, surchargePercent?: number): number {
    let discountPercent = 0;
    
    // Define quantity tiers and their discounts
    if (quantity >= 100) {
      discountPercent = 0.15; // 15% discount for 100+
    } else if (quantity >= 50) {
      discountPercent = 0.10; // 10% discount for 50-99
    } else if (quantity >= 20) {
      discountPercent = 0.05; // 5% discount for 20-49
    } else if (quantity >= 10) {
      discountPercent = 0.02; // 2% discount for 10-19
    }
    
    const basePrice = this.calculateFinalPrice(unitPrice, surchargePercent);
    const discountedPrice = basePrice * (1 - discountPercent);
    return discountedPrice * quantity;
  }

  /**
   * Calculate gas charge based on weight and price per kg
   */
  calculateGasCharge(netGasWeight_kg: number, gasPricePerKg: number): number {
    if (netGasWeight_kg <= 0 || gasPricePerKg <= 0) {
      throw new TRPCError({
        code: 'BAD_REQUEST',
        message: 'Net gas weight and price per kg must be positive values'
      });
    }
    return netGasWeight_kg * gasPricePerKg;
  }

  /**
   * Get current deposit rate for a cylinder capacity
   */
  async getCurrentDepositRate(capacity_l: number, currency_code: string = 'KES', asOfDate?: string): Promise<number> {
    const checkDate = asOfDate || new Date().toISOString().split('T')[0];
    
    try {
      const { data, error } = await this.supabase
        .rpc('get_current_deposit_rate', {
          p_capacity_l: capacity_l,
          p_currency_code: currency_code,
          p_as_of_date: checkDate
        });

      if (error) {
        this.logger.error('Error fetching deposit rate:', error);
        throw new TRPCError({
          code: 'INTERNAL_SERVER_ERROR',
          message: 'Failed to fetch deposit rate'
        });
      }

      return data || 0;
    } catch (error) {
      this.logger.error('Error in getCurrentDepositRate:', error);
      throw error;
    }
  }

  /**
   * Calculate total price including gas charge, deposit, and tax
   */
  calculateWeightBasedTotal(
    netGasWeight_kg: number, 
    gasPricePerKg: number, 
    depositAmount: number, 
    taxRate: number = 0
  ): WeightBasedPriceCalculation {
    const gasCharge = this.calculateGasCharge(netGasWeight_kg, gasPricePerKg);
    const subtotal = gasCharge + depositAmount;
    const taxAmount = subtotal * (taxRate / 100);
    const totalPrice = subtotal + taxAmount;

    return {
      netGasWeight_kg,
      gasPricePerKg,
      gasCharge,
      depositAmount,
      subtotal,
      taxAmount,
      totalPrice,
      pricingMethod: 'per_kg'
    };
  }

  /**
   * Get weight-based pricing for a product
   */
  async getWeightBasedPrice(
    productId: string, 
    quantity: number = 1, 
    customerId?: string, 
    date?: string
  ): Promise<WeightBasedPriceCalculation | null> {
    try {
      // Get product details including weight information
      const { data: product, error: productError } = await this.supabase
        .from('products')
        .select(`
          id,
          name,
          sku,
          sku_variant,
          capacity_l,
          gross_weight_kg,
          net_gas_weight_kg,
          tare_weight_kg,
          tax_rate,
          tax_category
        `)
        .eq('id', productId)
        .single();

      if (productError || !product) {
        this.logger.error('Product not found:', productError);
        return null;
      }

      // Gas fill pricing should only apply to FULL-OUT and FULL-XCH variants
      if (product.sku_variant && !['FULL-OUT', 'FULL-XCH'].includes(product.sku_variant)) {
        this.logger.warn(`Gas fill pricing not applicable for variant: ${product.sku_variant}`, productId);
        return null;
      }

      // Check if product has weight information
      if (!product.net_gas_weight_kg || !product.capacity_l) {
        this.logger.warn('Product missing weight or capacity information:', productId);
        return null;
      }

      // Get current pricing from price lists with per_kg method
      const { data: priceLists, error: priceError } = await this.supabase
        .from('price_list')
        .select(`
          id,
          name,
          pricing_method,
          price_list_item!inner(
            unit_price,
            surcharge_pct,
            product_id
          )
        `)
        .eq('price_list_item.product_id', productId)
        .eq('pricing_method', 'per_kg')
        .lte('start_date', date || new Date().toISOString().split('T')[0])
        .or(`end_date.is.null,end_date.gte.${date || new Date().toISOString().split('T')[0]}`);

      if (priceError || !priceLists || priceLists.length === 0) {
        this.logger.warn('No per_kg pricing found for product:', productId);
        return null;
      }

      // Use the first applicable price list (could be enhanced with priority logic)
      const priceList = priceLists[0];
      const priceItem = (priceList as any).price_list_item[0];
      
      // Calculate gas price per kg (unit_price is treated as price per kg for per_kg method)
      const gasPricePerKg = this.calculateFinalPrice(priceItem.unit_price, priceItem.surcharge_pct);
      
      // Get deposit amount for this cylinder capacity
      const depositAmount = await this.getCurrentDepositRate(product.capacity_l);
      
      // Calculate total for the requested quantity
      const singleCylinderCalc = this.calculateWeightBasedTotal(
        product.net_gas_weight_kg,
        gasPricePerKg,
        depositAmount,
        product.tax_rate || 0
      );

      // Scale by quantity
      return {
        ...singleCylinderCalc,
        gasCharge: singleCylinderCalc.gasCharge * quantity,
        depositAmount: singleCylinderCalc.depositAmount * quantity,
        subtotal: singleCylinderCalc.subtotal * quantity,
        taxAmount: singleCylinderCalc.taxAmount * quantity,
        totalPrice: singleCylinderCalc.totalPrice * quantity
      };

    } catch (error) {
      this.logger.error('Error in getWeightBasedPrice:', error);
      throw error;
    }
  }

  /**
   * Get price list status based on dates
   */
  getPriceListStatus(startDate: string, endDate?: string): PriceListStatus {
    const today = new Date().toISOString().split('T')[0];
    
    if (startDate > today) {
      return {
        status: 'future',
        label: 'Future',
        color: 'bg-blue-100 text-blue-800 border-blue-200',
      };
    }
    
    if (endDate && endDate < today) {
      return {
        status: 'expired',
        label: 'Expired',
        color: 'bg-red-100 text-red-800 border-red-200',
      };
    }
    
    return {
      status: 'active',
      label: 'Active',
      color: 'bg-green-100 text-green-800 border-green-200',
    };
  }

  /**
   * Validate date range for price lists
   */
  validateDateRange(startDate: string, endDate?: string): boolean {
    if (!endDate) return true;
    return new Date(startDate) <= new Date(endDate);
  }

  /**
   * Check if price list is expiring soon
   */
  isExpiringSoon(endDate?: string, days: number = 30): boolean {
    if (!endDate) return false;
    
    const today = new Date();
    const expiry = new Date(endDate);
    const daysUntilExpiry = Math.ceil((expiry.getTime() - today.getTime()) / (1000 * 60 * 60 * 24));
    
    return daysUntilExpiry <= days && daysUntilExpiry >= 0;
  }

  /**
   * Get product price from active price lists
   */
  async getProductPrice(productId: string, customerId?: string, date?: string): Promise<PriceCalculationResult | null> {
    const pricingDate = date || new Date().toISOString().split('T')[0];
    
    try {
      // First, try to get customer-specific pricing if customerId is provided
      // This is a placeholder for future customer-specific pricing implementation
      
      // Get active price lists containing this product
      const { data: priceLists, error } = await this.supabase
        .from('price_list')
        .select(`
          id,
          name,
          start_date,
          end_date,
          is_default,
          price_list_item!inner(
            unit_price,
            surcharge_pct,
            min_qty,
            product_id,
            price_excluding_tax,
            tax_amount,
            price_including_tax
          )
        `)
        .eq('price_list_item.product_id', productId)
        .lte('start_date', pricingDate)
        .or(`end_date.is.null,end_date.gte.${pricingDate}`);

      if (error) {
        this.logger.error('Error fetching product price:', error);
        throw new TRPCError({
          code: 'INTERNAL_SERVER_ERROR',
          message: 'Failed to fetch product price'
        });
      }

      if (!priceLists || priceLists.length === 0) {
        return null;
      }

      // Find the best price list (prioritize default > newest)
      let bestPriceList = priceLists[0];
      if (priceLists.length > 1) {
        const defaultList = priceLists.find(pl => pl.is_default);
        if (defaultList) {
          bestPriceList = defaultList;
        } else {
          // Sort by start_date desc to get newest
          priceLists.sort((a, b) => b.start_date.localeCompare(a.start_date));
          bestPriceList = priceLists[0];
        }
      }

      const priceItem = (bestPriceList as any).price_list_item[0];
      const finalPrice = this.calculateFinalPrice(priceItem.unit_price, priceItem.surcharge_pct);

      // Get product tax information
      const { data: productData } = await this.supabase
        .from('products')
        .select('tax_category, tax_rate')
        .eq('id', productId)
        .single();

      return {
        unitPrice: priceItem.unit_price,
        surchargePercent: priceItem.surcharge_pct || 0,
        finalPrice,
        priceListId: bestPriceList.id,
        priceListName: bestPriceList.name,
        // Tax-related fields from price list item (pre-calculated)
        priceExcludingTax: priceItem.price_excluding_tax || priceItem.unit_price,
        taxAmount: priceItem.tax_amount || 0,
        priceIncludingTax: priceItem.price_including_tax || priceItem.unit_price,
        taxRate: productData?.tax_rate || 0,
        taxCategory: productData?.tax_category || 'standard',
      };
    } catch (error) {
      this.logger.error('Error in getProductPrice:', error);
      throw error;
    }
  }

  /**
   * Get prices for multiple products
   */
  async getProductPrices(productIds: string[], customerId?: string, date?: string): Promise<Map<string, PriceCalculationResult | null>> {
    const results = new Map<string, PriceCalculationResult | null>();
    
    // Fetch prices for all products in parallel
    const pricePromises = productIds.map(productId => 
      this.getProductPrice(productId, customerId, date)
        .then(price => ({ productId, price }))
        .catch(error => {
          this.logger.error(`Error fetching price for product ${productId}:`, error);
          return { productId, price: null };
        })
    );
    
    const prices = await Promise.all(pricePromises);
    
    prices.forEach(({ productId, price }) => {
      results.set(productId, price);
    });
    
    return results;
  }

  /**
   * Calculate order totals with tax
   */
  calculateOrderTotals(lines: { quantity: number; unit_price: number; subtotal?: number }[], taxPercent: number = 0): OrderTotals {
    const subtotal = lines.reduce((total, line) => total + (line.subtotal || line.quantity * line.unit_price), 0);
    const taxAmount = subtotal * (taxPercent / 100);
    const grandTotal = subtotal + taxAmount;
    
    return { subtotal, taxAmount, grandTotal };
  }

  /**
   * Enhanced calculate order totals with deposit support
   */
  async calculateOrderTotalsWithDeposits(
    lines: Array<{
      product_id: string;
      quantity: number;
      unit_price: number;
      pricing_method?: 'per_unit' | 'per_kg' | 'flat_rate' | 'tiered' | 'copy_from_list' | 'markup';
      include_deposit?: boolean;
      subtotal?: number;
    }>,
    taxPercent: number = 0,
    customerId?: string,
    date?: string
  ): Promise<OrderTotals & { depositAmount: number; gasCharges: number }> {
    let gasCharges = 0;
    let depositAmount = 0;
    let subtotal = 0;

    for (const line of lines) {
      if (line.pricing_method === 'per_kg') {
        // Use weight-based pricing
        const weightBasedPrice = await this.getWeightBasedPrice(
          line.product_id,
          line.quantity,
          customerId,
          date
        );
        
        if (weightBasedPrice) {
          gasCharges += weightBasedPrice.gasCharge;
          if (line.include_deposit) {
            depositAmount += weightBasedPrice.depositAmount;
          }
          subtotal += weightBasedPrice.gasCharge + (line.include_deposit ? weightBasedPrice.depositAmount : 0);
        }
      } else {
        // Traditional pricing
        const lineSubtotal = line.subtotal || (line.quantity * line.unit_price);
        gasCharges += lineSubtotal;
        subtotal += lineSubtotal;

        // Add deposit if requested and product has capacity
        if (line.include_deposit) {
          const { data: product } = await this.supabase
            .from('products')
            .select('capacity_kg')
            .eq('id', line.product_id)
            .single();

          if (product?.capacity_kg) {
            const capacityL = product.capacity_kg * 2.2; // Convert kg to liters
            const deposit = await this.getCurrentDepositRate(capacityL);
            const lineDeposit = deposit * line.quantity;
            depositAmount += lineDeposit;
            subtotal += lineDeposit;
          }
        }
      }
    }

    const taxAmount = subtotal * (taxPercent / 100);
    const grandTotal = subtotal + taxAmount;

    return {
      subtotal,
      taxAmount,
      grandTotal,
      depositAmount,
      gasCharges,
    };
  }

  /**
   * Validate product pricing for order
   */
  async validateProductPricing(productId: string, requestedPrice: number, quantity: number, priceListId?: string): Promise<{
    valid: boolean;
    errors: string[];
    actualPrice?: number;
  }> {
    const errors: string[] = [];
    
    try {
      // Get current price for the product
      const currentPrice = await this.getProductPrice(productId);
      
      if (!currentPrice) {
        errors.push('No pricing found for this product');
        return { valid: false, errors };
      }
      
      // If specific price list requested, validate it matches
      if (priceListId && currentPrice.priceListId !== priceListId) {
        errors.push('Requested price list is not applicable for this product');
      }
      
      // Check if requested price matches current price
      const priceTolerance = 0.01; // Allow small rounding differences
      if (Math.abs(requestedPrice - currentPrice.finalPrice) > priceTolerance) {
        errors.push(`Price mismatch: requested ${requestedPrice} but current price is ${currentPrice.finalPrice}`);
      }
      
      // Additional validations can be added here (e.g., minimum quantity checks)
      
      return {
        valid: errors.length === 0,
        errors,
        actualPrice: currentPrice.finalPrice
      };
    } catch (error) {
      this.logger.error('Error validating product pricing:', error);
      errors.push('Failed to validate pricing');
      return { valid: false, errors };
    }
  }

  /**
   * Get active price lists for a given date
   */
  async getActivePriceLists(date?: string): Promise<any[]> {
    const checkDate = date || new Date().toISOString().split('T')[0];
    
    try {
      const { data, error } = await this.supabase
        .from('price_list')
        .select('*')
        .lte('start_date', checkDate)
        .or(`end_date.is.null,end_date.gte.${checkDate}`)
        .order('is_default', { ascending: false })
        .order('start_date', { ascending: false });

      if (error) {
        this.logger.error('Error fetching active price lists:', error);
        throw new TRPCError({
          code: 'INTERNAL_SERVER_ERROR',
          message: 'Failed to fetch active price lists'
        });
      }

      return data || [];
    } catch (error) {
      this.logger.error('Error in getActivePriceLists:', error);
      throw error;
    }
  }

  /**
   * Apply bulk pricing rules
   */
  applyBulkPricingRules(quantity: number, unitPrice: number, minQty?: number, bulkDiscount?: number): number {
    // If quantity doesn't meet minimum, return regular price
    if (minQty && quantity < minQty) {
      return unitPrice;
    }
    
    // Apply bulk discount if applicable
    if (bulkDiscount && minQty && quantity >= minQty) {
      return unitPrice * (1 - bulkDiscount / 100);
    }
    
    return unitPrice;
  }

  /**
   * Format currency
   */
  formatCurrency(amount: number, currencyCode: string = 'KES'): string {
    // Handle invalid input gracefully
    if (typeof amount !== 'number' || isNaN(amount) || !isFinite(amount)) {
      return 'Ksh 0.00';
    }
    
    try {
      // Always use Ksh for Kenyan Shilling
      const symbol = currencyCode === 'KES' ? 'Ksh' : currencyCode;
      const formattedAmount = amount.toLocaleString('en-KE', {
        minimumFractionDigits: 2,
        maximumFractionDigits: 2,
      });
      return `${symbol} ${formattedAmount}`;
    } catch (error) {
      // Fallback if locale string fails
      const symbol = currencyCode === 'KES' ? 'Ksh' : currencyCode;
      return `${symbol} ${amount.toFixed(2)}`;
    }
  }

  /**
   * Validate weight-based pricing requirements
   */
  async validateWeightBasedPricingRequirements(productId: string): Promise<{
    valid: boolean;
    errors: string[];
    warnings: string[];
    product?: any;
  }> {
    const errors: string[] = [];
    const warnings: string[] = [];

    try {
      // Get product details
      const { data: product, error } = await this.supabase
        .from('products')
        .select(`
          id, name, sku, capacity_l, gross_weight_kg, 
          net_gas_weight_kg, tare_weight_kg, tax_rate, tax_category
        `)
        .eq('id', productId)
        .single();

      if (error || !product) {
        errors.push('Product not found');
        return { valid: false, errors, warnings };
      }

      // Check required fields for weight-based pricing
      if (!product.capacity_l || product.capacity_l <= 0) {
        errors.push('Product must have a valid capacity in liters');
      }

      if (!product.net_gas_weight_kg || product.net_gas_weight_kg <= 0) {
        errors.push('Product must have a valid net gas weight');
      }

      if (!product.gross_weight_kg || product.gross_weight_kg <= 0) {
        warnings.push('Product missing gross weight - some calculations may be incomplete');
      }

      if (!product.tare_weight_kg || product.tare_weight_kg <= 0) {
        warnings.push('Product missing tare weight - net weight calculation may be incorrect');
      }

      // Check if capacity has deposit rate
      if (product.capacity_l) {
        const depositRate = await this.getCurrentDepositRate(product.capacity_l);
        if (depositRate === 0) {
          warnings.push(`No deposit rate found for ${product.capacity_l}L capacity`);
        }
      }

      // Check for per_kg pricing in price lists
      const { data: priceLists } = await this.supabase
        .from('price_list')
        .select(`
          id, name, pricing_method,
          price_list_item!inner(product_id, unit_price)
        `)
        .eq('price_list_item.product_id', productId)
        .eq('pricing_method', 'per_kg');

      if (!priceLists || priceLists.length === 0) {
        warnings.push('No per_kg pricing method found in any price list for this product');
      }

      return {
        valid: errors.length === 0,
        errors,
        warnings,
        product
      };
    } catch (error) {
      this.logger.error('Error validating weight-based pricing requirements:', error);
      errors.push('Failed to validate pricing requirements');
      return { valid: false, errors, warnings };
    }
  }

  /**
   * Validate deposit rate configuration
   */
  async validateDepositRateConfiguration(capacity_l: number, currency_code: string = 'KES'): Promise<{
    valid: boolean;
    errors: string[];
    warnings: string[];
    currentRate?: number;
  }> {
    const errors: string[] = [];
    const warnings: string[] = [];

    try {
      if (capacity_l <= 0) {
        errors.push('Capacity must be positive');
        return { valid: false, errors, warnings };
      }

      // Check current rate
      const currentRate = await this.getCurrentDepositRate(capacity_l, currency_code);
      
      if (currentRate === 0) {
        errors.push(`No deposit rate configured for ${capacity_l}L capacity`);
      }

      // Check for multiple overlapping rates
      const { data: overlappingRates } = await this.supabase
        .from('cylinder_deposit_rates')
        .select('*')
        .eq('capacity_l', capacity_l)
        .eq('currency_code', currency_code)
        .eq('is_active', true)
        .lte('effective_date', new Date().toISOString().split('T')[0])
        .or(`end_date.is.null,end_date.gte.${new Date().toISOString().split('T')[0]}`);

      if (overlappingRates && overlappingRates.length > 1) {
        warnings.push('Multiple overlapping deposit rates found - using most recent');
      }

      // Check for upcoming rate changes
      const { data: futureRates } = await this.supabase
        .from('cylinder_deposit_rates')
        .select('effective_date, deposit_amount')
        .eq('capacity_l', capacity_l)
        .eq('currency_code', currency_code)
        .eq('is_active', true)
        .gt('effective_date', new Date().toISOString().split('T')[0])
        .order('effective_date', { ascending: true })
        .limit(1);

      if (futureRates && futureRates.length > 0) {
        warnings.push(`Rate change scheduled for ${futureRates[0].effective_date}`);
      }

      return {
        valid: errors.length === 0,
        errors,
        warnings,
        currentRate
      };
    } catch (error) {
      this.logger.error('Error validating deposit rate configuration:', error);
      errors.push('Failed to validate deposit rate configuration');
      return { valid: false, errors, warnings };
    }
  }

  /**
   * Get pricing statistics
   */
  async getPricingStats(): Promise<{
    totalPriceLists: number;
    activePriceLists: number;
    expiringPriceLists: number;
    productsWithoutPricing: number;
  }> {
    try {
      const today = new Date().toISOString().split('T')[0];
      const thirtyDaysFromNow = new Date(Date.now() + 30 * 24 * 60 * 60 * 1000).toISOString().split('T')[0];
      
      // Get all price lists
      const { data: priceLists, error: plError } = await this.supabase
        .from('price_list')
        .select('id, start_date, end_date')
;
        
      if (plError) throw plError;
      
      const stats = {
        totalPriceLists: priceLists?.length || 0,
        activePriceLists: 0,
        expiringPriceLists: 0,
        productsWithoutPricing: 0
      };
      
      if (priceLists) {
        priceLists.forEach(pl => {
          const status = this.getPriceListStatus(pl.start_date, pl.end_date);
          if (status.status === 'active') {
            stats.activePriceLists++;
          }
          if (this.isExpiringSoon(pl.end_date)) {
            stats.expiringPriceLists++;
          }
        });
      }
      
      // Get products without pricing
      const { count: productsWithoutPricingCount, error: pwpError } = await this.supabase
        .from('products')
        .select('id', { count: 'exact', head: true })
        .eq('status', 'active')
        .not('id', 'in', `(
          SELECT DISTINCT product_id 
          FROM price_list_item pli
          JOIN price_list pl ON pli.price_list_id = pl.id
          AND pl.start_date <= '${today}'
          AND (pl.end_date IS NULL OR pl.end_date >= '${today}')
        )`);
        
      if (!pwpError) {
        stats.productsWithoutPricing = productsWithoutPricingCount || 0;
      }
      
      return stats;
    } catch (error) {
      this.logger.error('Error getting pricing stats:', error);
      throw new TRPCError({
        code: 'INTERNAL_SERVER_ERROR',
        message: 'Failed to get pricing statistics'
      });
    }
  }
<<<<<<< HEAD
=======

  /**
   * Calculate pricing with partial fill support for order creation
   * This method handles weight-based pricing with partial fill percentages and automatic deposit calculation
   */
  async calculateOrderLinePricing(
    productId: string,
    quantity: number = 1,
    fillPercentage: number = 100,
    customerId?: string,
    date?: string
  ): Promise<{
    unitPrice: number;
    subtotal: number;
    gasCharge: number;
    depositAmount: number;
    taxAmount: number;
    totalPrice: number;
    adjustedWeight: number;
    originalWeight: number;
    pricingMethod: string;
    inheritedFromParent?: boolean;
    parentProductId?: string | null;
  } | null> {
    try {
      // Get product details including weight information
      const { data: product, error: productError } = await this.supabase
        .from('products')
        .select(`
          id,
          name,
          sku,
          sku_variant,
          capacity_l,
          capacity_kg,
          gross_weight_kg,
          net_gas_weight_kg,
          tare_weight_kg,
          tax_rate,
          tax_category,
          is_variant,
          parent_products_id
        `)
        .eq('id', productId)
        .single();

      if (productError || !product) {
        this.logger.error('Product not found:', productError);
        return null;
      }

      // Get pricing information with inheritance support
      const pricingResult = await this.getProductPrice(productId, customerId, date);
      if (!pricingResult) {
        this.logger.warn('No pricing found for product:', productId);
        return null;
      }

      // Get tax rate from pricing result (which includes proper inheritance)
      const taxRate = pricingResult.taxRate || 0.16; // Default 16% VAT

      // Determine capacity for deposit lookup - use capacity_l, then capacity_kg as fallback
      const capacityForDeposit = product.capacity_l || product.capacity_kg || 0;
      
      // Get deposit amount based on capacity (always check for deposits on cylinders)
      let depositAmount = 0;
      if (capacityForDeposit > 0) {
        depositAmount = await this.getCurrentDepositRate(capacityForDeposit) || 0;
        this.logger.info(`Deposit amount for ${capacityForDeposit}L: ${depositAmount}`);
      }
      
      // Determine if this is a gas product that supports partial fills
      const isGasProduct = ['FULL-OUT', 'FULL-XCH'].includes(product.sku_variant || '') || 
                          (product.capacity_l && product.capacity_l > 0);
      
      // Check if product has weight information for partial fill calculations
      const hasWeightInfo = product.net_gas_weight_kg || 
                           (product.gross_weight_kg && product.tare_weight_kg) || 
                           product.capacity_kg;
      
      // Initialize pricing variables
      let gasCharge = pricingResult.finalPrice;
      let originalWeight = 0;
      let adjustedWeight = 0;
      let pricingMethod = 'per_unit';

      if (isGasProduct && hasWeightInfo && fillPercentage < 100) {
        // Calculate net weight
        if (product.net_gas_weight_kg) {
          originalWeight = product.net_gas_weight_kg;
        } else if (product.gross_weight_kg && product.tare_weight_kg) {
          originalWeight = product.gross_weight_kg - product.tare_weight_kg;
        } else if (product.capacity_kg) {
          originalWeight = product.capacity_kg;
        }

        if (originalWeight > 0) {
          adjustedWeight = originalWeight * (fillPercentage / 100);
          
          // For partial fills, only adjust the gas portion of the price
          // Assume gas represents the variable portion affected by fill percentage
          gasCharge = pricingResult.finalPrice * (fillPercentage / 100);
          pricingMethod = 'per_kg_partial';
          
          this.logger.info(`Partial fill calculation: ${fillPercentage}% of ${originalWeight}kg = ${adjustedWeight}kg, gas charge: ${gasCharge}`);
        }
      } else if (fillPercentage < 100) {
        // For non-gas products or products without weight info, still apply partial fill logic
        gasCharge = pricingResult.finalPrice * (fillPercentage / 100);
        pricingMethod = 'per_unit_partial';
      }

      // Calculate subtotal (gas charge + deposit)
      const subtotal = gasCharge + depositAmount;
      
      // Calculate tax (applied to gas charge only, deposits are typically not taxed)
      const taxAmount = gasCharge * taxRate;
      
      // Calculate total price
      const totalPrice = gasCharge + depositAmount + taxAmount;
      
      return {
        unitPrice: totalPrice,
        subtotal: subtotal * quantity,
        gasCharge: gasCharge * quantity,
        depositAmount: depositAmount * quantity,
        taxAmount: taxAmount * quantity,
        totalPrice: totalPrice * quantity,
        adjustedWeight,
        originalWeight,
        pricingMethod,
        inheritedFromParent: pricingResult.inheritedFromParent,
        parentProductId: pricingResult.parentProductId
      };
    } catch (error) {
      this.logger.error('Error in calculateOrderLinePricing:', error);
      throw error;
    }
  }
>>>>>>> 32ab0ae9
}<|MERGE_RESOLUTION|>--- conflicted
+++ resolved
@@ -868,8 +868,6 @@
       });
     }
   }
-<<<<<<< HEAD
-=======
 
   /**
    * Calculate pricing with partial fill support for order creation
@@ -1009,5 +1007,4 @@
       throw error;
     }
   }
->>>>>>> 32ab0ae9
 }