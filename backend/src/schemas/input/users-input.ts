--- conflicted
+++ resolved
@@ -37,16 +37,6 @@
   employee_id: z.string().optional(),
   department: z.string().optional(),
 }).refine((data) => {
-<<<<<<< HEAD
-  // For drivers, password is completely optional
-  if (data.role === 'driver') {
-    return true;
-  }
-  // For other roles, password is optional but if provided must be valid
-  return true;
-}, {
-  message: "Password validation passed",
-=======
   // Password is required only for admin users
   if (data.role === 'admin' && !data.password) {
     return false;
@@ -55,7 +45,6 @@
 }, {
   message: 'Password is required for admin users',
   path: ['password'],
->>>>>>> 6059d471
 });
 
 // User update schema
